--- conflicted
+++ resolved
@@ -132,19 +132,11 @@
                 and self.kyc_status != KYCStatus.PROCESSING
         )
 
-<<<<<<< HEAD
-    def is_video_auth_in_progress(self) -> bool:
-        """Video authentication is in progress if stage=VIDEO_VERIFIED and status=PROCESSING."""
-        return (
-                self.auth_stage == AuthenticationStage.VIDEO_VERIFIED
-                and self.video_auth_status == KYCStatus.PROCESSING
-=======
     def is_video_kyc_in_progress(self) -> bool:
         """Video KYC is in progress if stage=IDENTITY_VERIFIED and status=PROCESSING."""
         return (
                 self.auth_stage == AuthenticationStage.IDENTITY_VERIFIED
                 and self.kyc_status == KYCStatus.PROCESSING
->>>>>>> 009033d6
         )
 
     def has_valid_video_task(self) -> bool:
@@ -210,12 +202,7 @@
                     "در این مرحله امکان ارسال ویدئو وجود ندارد؛ باید در مرحله «تایید هویت» باشید."
                 )
             )
-<<<<<<< HEAD
-        self.auth_stage = AuthenticationStage.VIDEO_VERIFIED
-        self.video_auth_status = KYCStatus.PROCESSING
-=======
         self.kyc_status = KYCStatus.PROCESSING
->>>>>>> 009033d6
         self.video_submitted_at = timezone.now()
 
         update_fields = ["auth_stage", "video_auth_status", "video_submitted_at",
@@ -240,14 +227,8 @@
         self.video_verified_at = now
 
         if accepted:
-<<<<<<< HEAD
-            self.video_auth_status = KYCStatus.ACCEPTED
-            # When video auth is accepted, advance to VIDEO_VERIFIED stage (stage 3)
-            self.auth_stage = AuthenticationStage.VIDEO_VERIFIED
-=======
             self.auth_stage = AuthenticationStage.VIDEO_VERIFIED
             self.kyc_status = KYCStatus.ACCEPTED
->>>>>>> 009033d6
         elif error_details and "rejected" in error_details.lower():
             self.video_auth_status = KYCStatus.REJECTED
         else:
@@ -276,13 +257,8 @@
             ]
         )
 
-<<<<<<< HEAD
-    def can_retry_video_auth(self) -> bool:
-        return self.auth_stage == AuthenticationStage.VIDEO_VERIFIED and self.video_auth_status in [
-=======
     def can_retry_video_kyc(self) -> bool:
         return self.auth_stage == AuthenticationStage.IDENTITY_VERIFIED and self.kyc_status in [
->>>>>>> 009033d6
             KYCStatus.FAILED,
             KYCStatus.REJECTED,
         ]
