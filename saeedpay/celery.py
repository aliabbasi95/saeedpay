# saeedpay/celery.py
import os
from celery import Celery
from celery.schedules import crontab

from django.conf import settings

os.environ.setdefault('DJANGO_SETTINGS_MODULE', 'saeedpay.settings')
REDIS_PASSWORD = getattr(settings, 'REDIS_PASSWORD', None)

app = Celery('saeedpay')
app.config_from_object('django.conf:settings', namespace='CELERY')
<<<<<<< HEAD

# Auto-discover tasks in all Django apps
app.autodiscover_tasks()

# Consolidated Celery configuration (merged from settings.py, credit/celery.py, and celery_config.py)
# Baseline serializers, timezone, and worker tuning
app.conf.update(
    broker_url='redis://localhost:6379/0',
    result_backend='redis://localhost:6379/0',
    task_serializer='json',
    accept_content=['json'],
    result_serializer='json',
    timezone='Asia/Tehran',  # Persian timezone
    enable_utc=True,
    task_track_started=True,
    task_time_limit=30 * 60,       # 30 minutes
    task_soft_time_limit=25 * 60,  # 25 minutes
    task_always_eager=False,
    task_default_queue='ariansupply',
    worker_prefetch_multiplier=1,
    worker_max_tasks_per_child=1000,
)

# Task routing for credit domain
app.conf.task_routes = {
    'credit.tasks.statement_tasks.*': {'queue': 'statements'},
    'credit.tasks.credit_tasks.*': {'queue': 'credit'},
}

# Merge Celery Beat schedules defined in Django settings with credit schedules
# Note: Any schedules already provided via CELERY_BEAT_SCHEDULE in settings.py are preserved.
app.conf.beat_schedule = getattr(app.conf, 'beat_schedule', {}) or {}

app.conf.beat_schedule.update({
    # Wallet schedules moved from settings.py
    'expire-pending-payment-requests-every-minute': {
        'task': 'wallets.tasks.task_expire_pending_payment_requests',
        'schedule': crontab(minute='*/1'),
    },
    'cleanup-cancelled-and-expired-requests-every-hour': {
        'task': 'wallets.tasks.task_cleanup_cancelled_and_expired_requests',
        'schedule': crontab(minute=0, hour='*/1'),
    },
    'expire-pending-transfer-every-minute': {
        'task': 'wallets.tasks.task_expire_pending_transfer_requests',
        'schedule': crontab(minute='*/1'),
    },

    # Daily maintenance task - runs every day at 2 AM
    'daily-statement-maintenance': {
        'task': 'credit.tasks.statement_tasks.daily_statement_maintenance_task',
        'schedule': crontab(hour=2, minute=0),
        'options': {'expires': 3600},  # Task expires after 1 hour
    },

    # Month-end processing - runs on the last day of each Persian month at 11:30 PM
    'month-end-processing': {
        'task': 'credit.tasks.statement_tasks.process_month_end_task',
        'schedule': crontab(hour=23, minute=30),
        'options': {'expires': 3600},
    },

    # Pending payments processing - runs daily at 6 AM
    'process-pending-payments': {
        'task': 'credit.tasks.statement_tasks.process_pending_payments_task',
        'schedule': crontab(hour=6, minute=0),
        'options': {'expires': 3600},
    },

    # Daily penalty calculation - runs daily at 1 AM
    'daily-penalty-calculation': {
        'task': 'credit.tasks.statement_tasks.calculate_daily_penalties_task',
        'schedule': crontab(hour=1, minute=0),
        'options': {'expires': 3600},
    },

    # Interest addition for new month - runs on the 1st of each Persian month at 12:30 AM
    'add-interest-to-statements': {
        'task': 'credit.tasks.statement_tasks.add_interest_to_all_users_task',
        'schedule': crontab(hour=0, minute=30, day_of_month=1),
        'options': {'expires': 3600},
    },

    # Weekly cleanup check - runs every Sunday at 3 AM
    'weekly-cleanup-check': {
        'task': 'credit.tasks.statement_tasks.cleanup_old_statements_task',
        'schedule': crontab(hour=3, minute=0, day_of_week=0),
        'args': [365],  # Check statements older than 365 days
        'options': {'expires': 3600},
    },
})
=======
app.autodiscover_tasks()
>>>>>>> 72486712
<|MERGE_RESOLUTION|>--- conflicted
+++ resolved
@@ -1,107 +1,21 @@
 # saeedpay/celery.py
+
 import os
+
 from celery import Celery
-from celery.schedules import crontab
-
-from django.conf import settings
 
 os.environ.setdefault('DJANGO_SETTINGS_MODULE', 'saeedpay.settings')
-REDIS_PASSWORD = getattr(settings, 'REDIS_PASSWORD', None)
 
 app = Celery('saeedpay')
+
 app.config_from_object('django.conf:settings', namespace='CELERY')
-<<<<<<< HEAD
 
-# Auto-discover tasks in all Django apps
 app.autodiscover_tasks()
 
-# Consolidated Celery configuration (merged from settings.py, credit/celery.py, and celery_config.py)
-# Baseline serializers, timezone, and worker tuning
 app.conf.update(
-    broker_url='redis://localhost:6379/0',
-    result_backend='redis://localhost:6379/0',
-    task_serializer='json',
-    accept_content=['json'],
-    result_serializer='json',
-    timezone='Asia/Tehran',  # Persian timezone
-    enable_utc=True,
     task_track_started=True,
-    task_time_limit=30 * 60,       # 30 minutes
-    task_soft_time_limit=25 * 60,  # 25 minutes
-    task_always_eager=False,
-    task_default_queue='ariansupply',
+    task_time_limit=30 * 60,  # 30m hard
+    task_soft_time_limit=25 * 60,  # 25m soft
     worker_prefetch_multiplier=1,
     worker_max_tasks_per_child=1000,
-)
-
-# Task routing for credit domain
-app.conf.task_routes = {
-    'credit.tasks.statement_tasks.*': {'queue': 'statements'},
-    'credit.tasks.credit_tasks.*': {'queue': 'credit'},
-}
-
-# Merge Celery Beat schedules defined in Django settings with credit schedules
-# Note: Any schedules already provided via CELERY_BEAT_SCHEDULE in settings.py are preserved.
-app.conf.beat_schedule = getattr(app.conf, 'beat_schedule', {}) or {}
-
-app.conf.beat_schedule.update({
-    # Wallet schedules moved from settings.py
-    'expire-pending-payment-requests-every-minute': {
-        'task': 'wallets.tasks.task_expire_pending_payment_requests',
-        'schedule': crontab(minute='*/1'),
-    },
-    'cleanup-cancelled-and-expired-requests-every-hour': {
-        'task': 'wallets.tasks.task_cleanup_cancelled_and_expired_requests',
-        'schedule': crontab(minute=0, hour='*/1'),
-    },
-    'expire-pending-transfer-every-minute': {
-        'task': 'wallets.tasks.task_expire_pending_transfer_requests',
-        'schedule': crontab(minute='*/1'),
-    },
-
-    # Daily maintenance task - runs every day at 2 AM
-    'daily-statement-maintenance': {
-        'task': 'credit.tasks.statement_tasks.daily_statement_maintenance_task',
-        'schedule': crontab(hour=2, minute=0),
-        'options': {'expires': 3600},  # Task expires after 1 hour
-    },
-
-    # Month-end processing - runs on the last day of each Persian month at 11:30 PM
-    'month-end-processing': {
-        'task': 'credit.tasks.statement_tasks.process_month_end_task',
-        'schedule': crontab(hour=23, minute=30),
-        'options': {'expires': 3600},
-    },
-
-    # Pending payments processing - runs daily at 6 AM
-    'process-pending-payments': {
-        'task': 'credit.tasks.statement_tasks.process_pending_payments_task',
-        'schedule': crontab(hour=6, minute=0),
-        'options': {'expires': 3600},
-    },
-
-    # Daily penalty calculation - runs daily at 1 AM
-    'daily-penalty-calculation': {
-        'task': 'credit.tasks.statement_tasks.calculate_daily_penalties_task',
-        'schedule': crontab(hour=1, minute=0),
-        'options': {'expires': 3600},
-    },
-
-    # Interest addition for new month - runs on the 1st of each Persian month at 12:30 AM
-    'add-interest-to-statements': {
-        'task': 'credit.tasks.statement_tasks.add_interest_to_all_users_task',
-        'schedule': crontab(hour=0, minute=30, day_of_month=1),
-        'options': {'expires': 3600},
-    },
-
-    # Weekly cleanup check - runs every Sunday at 3 AM
-    'weekly-cleanup-check': {
-        'task': 'credit.tasks.statement_tasks.cleanup_old_statements_task',
-        'schedule': crontab(hour=3, minute=0, day_of_week=0),
-        'args': [365],  # Check statements older than 365 days
-        'options': {'expires': 3600},
-    },
-})
-=======
-app.autodiscover_tasks()
->>>>>>> 72486712
+)