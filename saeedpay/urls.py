--- conflicted
+++ resolved
@@ -35,12 +35,8 @@
     path("api/auth/", include("auth_api.api.urls")),
     path("api/profiles/", include("profiles.api.urls")),
     path("api/wallets/", include("wallets.api.urls")),
-<<<<<<< HEAD
-    path("api/merchants/", include("merchants.api.urls")),
+    path("api/store/", include("store.api.urls")),
     path("api/chatbot/", include("chatbot.api.urls")),
-=======
-    path("api/store/", include("store.api.urls")),
->>>>>>> 1766d0b4
 ]
 
 schema_urlpatterns = [
